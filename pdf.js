--- conflicted
+++ resolved
@@ -4280,33 +4280,20 @@
           var glyphsData = glyphsStream.getBytes(0);
 
           // Glyph ids are big-endian 2-byte values
-<<<<<<< HEAD
-          var encoding = properties.encoding;
-
-          // Set encoding 0 to later verify the font has an encoding
-          encoding[0] = { unicode: 0 };
-=======
           encoding = properties.encoding;
 
           // Set encoding 0 to later verify the font has an encoding
           encoding[0] = { unicode: 0, width: 0 };
->>>>>>> 7df39bb0
           for (var j = 0; j < glyphsData.length; j++) {
             var glyphID = (glyphsData[j++] << 8) | glyphsData[j];
             if (glyphID == 0)
               continue;
 
-<<<<<<< HEAD
-            encoding[j >> 1] = {
-              unicode: glyphID,
-              width: 0
-=======
             var code = j >> 1;
             var width = glyphsWidths[code];
             encoding[code] = {
               unicode: glyphID,
               width: IsNum(width) ? width : defaultWidth
->>>>>>> 7df39bb0
             };
           }
         } else if (type == 'CIDFontType0') {
@@ -4372,13 +4359,6 @@
       var widths = properties.widths || [];
       var glyphs = {};
       for (var i = firstChar; i <= lastChar; i++) {
-<<<<<<< HEAD
-        var glyph = differences[i] || baseEncoding[i];
-        var index = GlyphsUnicode[glyph] || i;
-        map[i] = {
-          unicode: index,
-          width: properties.widths[i] || properties.defaultWidth
-=======
         var glyph = differences[i];
         if (!glyph) {
           glyph = baseEncoding[i];
@@ -4391,7 +4371,6 @@
         map[i] = {
           unicode: index,
           width: IsNum(width) ? width : properties.defaultWidth
->>>>>>> 7df39bb0
         };
 
         if (glyph)
@@ -4558,12 +4537,8 @@
           type: type.name,
           encoding: map,
           differences: [],
-<<<<<<< HEAD
-          widths: {},
-=======
           widths: widths || {},
           defaultWidth: defaultWidth,
->>>>>>> 7df39bb0
           firstChar: 0,
           lastChar: 256
         };
@@ -5013,45 +4988,6 @@
       ctx.translate(current.x, -1 * current.y);
       ctx.transform.apply(ctx, font.textMatrix || IDENTITY_MATRIX);
 
-<<<<<<< HEAD
-      var scaleFactorX = 1, scaleFactorY = 1;
-      var font = current.font;
-      var baseText= text;
-      if (font) {
-        if (current.fontSize <= kRasterizerMin) {
-          scaleFactorX = scaleFactorY = kScalePrecision;
-          ctx.scale(1 / scaleFactorX, 1 / scaleFactorY);
-        }
-        ctx.transform.apply(ctx, font.textMatrix || IDENTITY_MATRIX);
-        text = font.charsToUnicode(text);
-      }
-
-      var encoding = current.font.encoding;
-      var size = current.fontSize;
-      var charSpacing = current.charSpacing;
-      var wordSpacing = current.wordSpacing;
-      var textHScale = current.textHScale;
-
-      if (charSpacing != 0 || wordSpacing != 0 || textHScale != 1) {
-        scaleFactorX *= textHScale;
-        ctx.scale(1 / textHScale, 1);
-        var width = 0;
-
-        for (var i = 0, ii = text.length; i < ii; ++i) {
-          var c = baseText.charAt(i);
-          ctx.fillText(c, 0, 0);
-          var charWidth = FontMeasure.measureText(c, encoding, size);
-          charWidth += charSpacing;
-          if (c.charCodeAt(0) == 32)
-            charWidth += wordSpacing;
-          ctx.translate(charWidth * scaleFactorX, 0);
-          width += charWidth;
-        }
-        current.x += width;
-      } else {
-        ctx.fillText(text, 0, 0);
-        current.x += FontMeasure.measureText(baseText, encoding, size);
-=======
       var glyphs = font.charsToGlyphs(text);
       var fontSize = current.fontSize;
       var charSpacing = current.charSpacing;
@@ -5078,7 +5014,6 @@
 
         ctx.fillText(char, width, 0);
         width += charWidth;
->>>>>>> 7df39bb0
       }
       current.x += width;
 
